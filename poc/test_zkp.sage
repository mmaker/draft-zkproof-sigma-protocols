--- conflicted
+++ resolved
@@ -126,15 +126,9 @@
 
     rng = TestDRNG("test vector seed".encode('utf-8'))
 
-<<<<<<< HEAD
-    witness = [group.random_scalar(rng) for i in range(2)]
+    witness = [group.ScalarField.random(rng) for i in range(2)]
     X = group.msm(witness, generators[:2])
     Y = group.msm(witness, generators[2:4])
-=======
-    witness = [group.ScalarField.random(rng) for i in range(2)]
-    X = group.msm(witness, Gs[:2])
-    Y = group.msm(witness, Gs[2:4])
->>>>>>> e0f905e5
 
     statement = GroupMorphismPreimage(group)
     [var_x, var_r] = statement.allocate_scalars(2)

#!/usr/bin/sage
# vim: syntax=python

from sagelib.test_drng import TestDRNG
from sagelib.sigma_protocols import GroupMorphismPreimage
import json

CONTEXT_STRING = b'yellow submarine' * 2


def test_vector(test_vector_function):
    from sagelib.sigma_protocols import NISchnorrProofKeccakDuplexSpongeP256 as NIZK

    def inner(vectors):
        rng = TestDRNG("test vector seed".encode('utf-8'))
        test_vector_name = f"{test_vector_function.__name__}"

        instance, witness = test_vector_function(rng, NIZK.Codec.GG)
        narg_string = NIZK(CONTEXT_STRING, instance).prove(witness, rng)
        assert NIZK(CONTEXT_STRING, instance).verify(narg_string)
        hex_narg_string = narg_string.hex()
        print(f"{test_vector_name} narg_string: {hex_narg_string}\n")

        vectors[test_vector_name] = {
            "Context": CONTEXT_STRING.hex(),
            "Statement": "TODO",
            "Proof": hex_narg_string,
        }

    return inner


def wrap_write(fh, *args):
    assert args
    line_length = 68
    string = " ".join(args)
    for hunk in (string[0+i:line_length+i] for i in range(0, len(string), line_length)):
        if hunk and len(hunk.strip()) > 0:
            fh.write(hunk + "\n")


def write_value(fh, name, value):
    wrap_write(fh, name + ' = ' + value)


def write_group_vectors(fh, label, vector):
    print("## ", label, file=fh)
    print("~~~", file=fh)
    for key in vector:
        write_value(fh, key, vector[key])
    print("~~~", file=fh, end="\n\n")


@test_vector
def discrete_logarithm(rng, group):
    """
    Proves the following statement:

        DL(X) = PoK{(x): X = x * G}

    """

    statement = GroupMorphismPreimage(group)
    [var_x] = statement.allocate_scalars(1)
    [var_G, var_X] = statement.allocate_elements(2)
    statement.append_equation(var_X, [(var_x, var_G)])

    G = group.generator()
    statement.set_elements([(var_G, G)])

    x = group.ScalarField.random(rng)
    X = G * x
    assert [X] == statement.morphism([x])

    statement.set_elements([(var_X, X)])
    return statement, [x]


@test_vector
def dleq(rng, group):
    """
    Proves the following statement:

        DLEQ(G, H, X, Y) = PoK{(x): X = x * G, Y = x * H}

    """
    G = group.generator()
    H = group.random(rng)
    x = group.ScalarField.random(rng)
    X = G * x
    Y = H * x

    statement = GroupMorphismPreimage(group)
    [var_x] = statement.allocate_scalars(1)
    [var_G, var_H, var_X, var_Y] = statement.allocate_elements(4)
    statement.set_elements([(var_G, G), (var_H, H), (var_X, X), (var_Y, Y)])
    statement.append_equation(var_X, [(var_x, var_G)])
    statement.append_equation(var_Y, [(var_x, var_H)])

    assert [X, Y] == statement.morphism([x])
    return statement, [x]


@test_vector
def pedersen_commitment(rng, group):
    """
    Proves the following statement:

        PEDERSEN(G, H, C) = PoK{(x, r): C = x * G + r * H}

    """
    G = group.generator()
    H = group.random(rng)
    x = group.ScalarField.random(rng)
    r = group.ScalarField.random(rng)
    witness = [x, r]

    C = G * x + H * r
    statement = GroupMorphismPreimage(group)
    var_x, var_r = statement.allocate_scalars(2)
    var_G, var_H, var_C = statement.allocate_elements(3)
    statement.set_elements([(var_G, G), (var_H, H), (var_C, C)])
    statement.append_equation(var_C, [(var_x, var_G), (var_r, var_H)])

    return statement, witness


@test_vector
def pedersen_commitment_dleq(rng, group):
    """
    Proves the following statement:

        PEDERSEN(G0, G1, G2, G3, X, Y) =
            PoK{
              (x0, x1):
                X = x0 * G0  + x1 * G1,
                Y = x0 * G2 + x1 * G3
            }
    """
    generators = [group.random(rng) for i in range(4)]
    witness = [group.ScalarField.random(rng) for i in range(2)]
    X = group.msm(witness, generators[:2])
    Y = group.msm(witness, generators[2:4])

    statement = GroupMorphismPreimage(group)
    var_x, var_r = statement.allocate_scalars(2)
    var_Gs = statement.allocate_elements(4)
    var_X, var_Y = statement.allocate_elements(2)

    statement.set_elements([(var_Gs[i], generators[i]) for i in range(4)])
    statement.set_elements([(var_X, X), (var_Y, Y)])

    statement.append_equation(var_X, [(var_x, var_Gs[0]), (var_r, var_Gs[1])])
    statement.append_equation(var_Y, [(var_x, var_Gs[2]), (var_r, var_Gs[3])])
    return statement, witness


@test_vector
def bbs_blind_commitment_computation(rng, group):
    """
    This example test vector is meant to replace:
    https://www.ietf.org/archive/id/draft-kalos-bbs-blind-signatures-01.html#section-4.1.1

    Proves the following statement:
        PoK{
        (secret_prover_blind, msg_1, ..., msg_M):
            C = secret_prover_blind * Q_2 + msg_1 * J_1 + ... + msg_M * J_M
        }
    """
    # length(committed_messages)
    M = 3
    # BBS.create_generators(M + 1, "BLIND_" || api_id)
    (Q_2, J_1, J_2, J_3) = [group.random(rng) for i in range(M+1)]
    # BBS.messages_to_scalars(committed_messages,  api_id)
    (msg_1, msg_2, msg_3) = [group.ScalarField.random(rng) for i in range(M)]

    # these are computed before the proof in the specification
    secret_prover_blind = group.ScalarField.random(rng)
    C = secret_prover_blind * Q_2 + msg_1 * J_1 + msg_2 * J_2 + msg_3 * J_3

    # This is the part that needs to be changed in the specification of blind bbs.
    statement = GroupMorphismPreimage(group)
    [var_secret_prover_blind, var_msg_1, var_msg_2,
        var_msg_3] = statement.allocate_scalars(M+1)
    [var_Q_2, var_J_1, var_J_2, var_J_3] = statement.allocate_elements(M+1)
    var_C, = statement.allocate_elements(1)
    statement.set_elements([(var_Q_2, Q_2),
                            (var_J_1, J_1),
                            (var_J_2, J_2),
                            (var_J_3, J_3),
                            (var_C, C)
                            ])

    statement.append_equation(
        var_C, [
            (var_secret_prover_blind, var_Q_2),
            (var_msg_1, var_J_1),
            (var_msg_2, var_J_2),
            (var_msg_3, var_J_3)
        ]
    )

    witness = [secret_prover_blind, msg_1, msg_2, msg_3]
    return statement, witness


def test_and_composition():
    from sagelib.sigma_protocols import SigmaProtocol, SchnorrProof
    from sagelib.sigma_protocols import NISigmaProtocol
    from sagelib.sigma_protocols import NISchnorrProofKeccakDuplexSpongeP256, KeccakDuplexSpongeP256
    from sagelib.fiat_shamir import KeccakDuplexSponge
    from sagelib import groups

    class AndProof(SchnorrProof):
        ProverState: list[SchnorrProof.ProverState]

        def __init__(self, instances: list[GroupMorphismPreimage]):
            self.protocols = [SchnorrProof(instance) for instance in instances]

        def prover_commit(self, witnesses, rng):
            prover_states = []
            commitments = []

            for protocol, witness in zip(self.protocols, witnesses):
                prover_state, commitment = protocol.prover_commit(witness, rng)
                commitments.append(commitment)
                prover_states.append(prover_state)

            return (prover_states, commitments)

        def prover_response(self, prover_states, challenge):
            responses = []
            for prover_state, protocol in zip(prover_states, self.protocols):
                response = protocol.prover_response(prover_state, challenge)
                responses.append(response)
            return responses

        def verifier(self, commitments, challenge, responses):
            assert len(commitments) == len(responses)
            assert all(
                protocol.verifier(commitment, challenge, response)
                for protocol, commitment, response in zip(self.protocols, commitments, responses)
            )
            return True

    class NIAndProof(NISigmaProtocol):
        Protocol = AndProof
        Codec = KeccakDuplexSpongeP256

        def __init__(self, iv, instances):
            self.hash_state = self.Codec(iv)
            self.sp = self.Protocol(instances)

        def prove(self, witnesses, rng):
            (prover_states, commitments) = self.sp.prover_commit(witnesses, rng)
            flattened_commitments = [commitment_elem for commitment in commitments for commitment_elem in commitment]
            challenge = self.hash_state.prover_message(flattened_commitments).verifier_challenge()
            responses = self.sp.prover_response(prover_states, challenge)
            assert self.sp.verifier(commitments, challenge, responses)
            return [protocol.serialize_batchable(commitment, challenge, response) for protocol, commitment, response in zip(self.sp.protocols, commitments, responses)]

        def verify(self, proofs):
            commitments = []
            responses = []
            for (proof, protocol) in zip(proofs, self.sp.protocols):
                commitment, response = protocol.deserialize_batchable(proof)
                commitments.append(commitment)
                responses.append(response)
            flattened_commitments = [commitment_elem for commitment in commitments for commitment_elem in commitment]
            challenge = self.hash_state.prover_message(flattened_commitments).verifier_challenge()
            return self.sp.verifier(commitments, challenge, responses)

    rng = TestDRNG("test vector seed".encode('utf-8'))
    group = NISchnorrProofKeccakDuplexSpongeP256.Codec.GG

    statement_1 = GroupMorphismPreimage(group)
    [var_x] = statement_1.allocate_scalars(1)
    [var_G, var_X] = statement_1.allocate_elements(2)
    statement_1.append_equation(var_X, [(var_x, var_G)])
    G = group.generator()
    statement_1.set_elements([(var_G, G)])
    x = group.ScalarField.random(rng)
    X = G * x
    assert [X] == statement_1.morphism([x])
    statement_1.set_elements([(var_X, X)])
    witness_1 = [x]

    statement_2 = GroupMorphismPreimage(group)
    [var_y] = statement_2.allocate_scalars(1)
    [var_H, var_Y] = statement_2.allocate_elements(2)
    statement_2.append_equation(var_Y, [(var_y, var_H)])
    H = group.generator()
    statement_2.set_elements([(var_H, H)])
    y = group.ScalarField.random(rng)
    Y = H * y
    assert [Y] == statement_2.morphism([y])
    statement_2.set_elements([(var_Y, Y)])
    witness_2 = [y]

    instances = [statement_1, statement_2]
    witnesses = [witness_1, witness_2]

    narg_strings = NIAndProof(CONTEXT_STRING, instances).prove(witnesses, rng)
    assert NIAndProof(CONTEXT_STRING, instances).verify(narg_strings)
    hex_narg_string = [narg_string.hex() for narg_string in narg_strings]
    print(f"test_and_composition narg_string: {hex_narg_string}\n")

def test_or_composition():
    from sagelib.sigma_protocols import SigmaProtocol, SchnorrProof
    from sagelib.sigma_protocols import NISigmaProtocol
    from sagelib.sigma_protocols import NISchnorrProofKeccakDuplexSpongeP256, KeccakDuplexSpongeP256
    from sagelib.fiat_shamir import KeccakDuplexSponge
    from sagelib import groups

    class OrProof(SchnorrProof):
        ProverState: list[SchnorrProof.ProverState]

        def __init__(self, instances: list[GroupMorphismPreimage]):
            self.protocols = [SchnorrProof(instance) for instance in instances]

        def prover_commit(self, witnesses, rng):
            assert witnesses.count(None) == len(self.protocols) - 1

            prover_states = []
            unknown_witness_prover_states = []
            commitments = []

            # We want to keep track of the commitment of the known protocol,
            # as well as which index it occurs in in order to insert it in
            # the correct spot in the array.
            known_index = 0
            known_value_hit = False
            known_commitment = None

            for protocol, witness in zip(self.protocols, witnesses):
                if not witness is None:
                    known_value_hit = True
                    prover_state, known_commitment = protocol.prover_commit(witness, rng)
                    prover_states.append((prover_state, known_index))
                else:
                    if not known_value_hit:
                        known_index += 1
                    # We perform the simulator for the prover in order to generate valid commitments
                    # for the unknown witnesses, assuming the prover starts with a random response.
<<<<<<< HEAD
                    simulated_responses = [protocol.instance.Domain.random(rng) for i in range(protocol.instance.morphism.num_scalars)]
                    # Also pick a random value for the challenge
                    prover_challenge = protocol.instance.Domain.random(rng)
                    h_c_values = [protocol.instance.image[i] * prover_challenge for i in range(protocol.instance.morphism.num_statements)]
                    # Generate what the correct commitment would be based on the random response and challenge.
                    simulated_commitments = [protocol.instance.morphism([response])[0] - h_c_value for (h_c_value, response) in zip(h_c_values, simulated_responses)]
=======
                    simulated_responses = protocol.simulate_response(rng)
                    # Also pick a random value for the challenge
                    prover_challenge = protocol.instance.Domain.random(rng)
                    simulated_commitments = protocol.simulate_commitment(simulated_responses, prover_challenge)
>>>>>>> cf980692
                    commitments.append(simulated_commitments)
                    unknown_witness_prover_states.append((prover_challenge, simulated_responses))
            assert(not known_commitment is None)
            commitments.insert(known_index, known_commitment)
            # We assume there is only one protocol the prover knows the witness to.
            assert len(prover_states) == 1
            return ((prover_states, unknown_witness_prover_states), commitments)

        def prover_response(self, prover_states, challenge):
            (known_prover_states, unknown_witness_prover_states) = prover_states
            known_state_challenge = challenge
            responses = []
            challenges = []

            # The sum of all of the challenges for each of the protocols should be
            # the verifier challenge. Therefore find the unknown challenge by
            # subtracting the prover's shares from the verifier challenge.
            for challenge_share, sim_responses in unknown_witness_prover_states:
                known_state_challenge -= challenge_share
                responses.append(sim_responses)
                challenges.append(challenge_share)

            # Include the response for the known protocol at the correct index
            # (i.e., the index of the protocol in the original list of protocols)
            (known_prover_state, known_index) = known_prover_states[0]
            known_response = self.protocols[known_index].prover_response(known_prover_state, known_state_challenge)

            responses.insert(known_index, known_response)
            challenges.insert(known_index, known_state_challenge)

            return (challenges[:-1], responses)

        def verifier(self, commitments, challenge, _response):
            challenges, responses = _response
            assert len(commitments) == len(responses)
            last_challenge = challenge - sum(challenges)
            challenges.append(last_challenge)
            assert all(
                protocol.verifier(commitment, challenge, response)
                for protocol, commitment, challenge, response in zip(self.protocols, commitments, challenges, responses)
            )

            return True

        def serialize_batchable(self, commitments, challenge, _response):
            challenges, responses = _response
            return b''.join(
                    [protocol.serialize_batchable(commitment, challenge, response) for protocol, commitment, response in zip(self.protocols, commitments, responses)] +
                    [protocol.instance.Domain.serialize([challenge]) for (protocol, challenge) in zip(self.protocols[:-1], challenges)]
                )

        def deserialize_batchable(self, proof_string):
            commitments = []
            challenges = []
            responses = []

            start = 0
            for protocol in self.protocols:
                proof_len = protocol.instance.commit_bytes_len + protocol.instance.response_bytes_len
                commitment, response = protocol.deserialize_batchable(proof_string[start : start + proof_len])
                start += proof_len
                commitments.append(commitment)
                responses.append(response)

            # The last part of the proof string is the challenges
            for protocol in self.protocols[:-1]:
                # we should not be needing to inspect Domain here
                challenge_len = protocol.instance.Domain.scalar_byte_length()
                challenge = protocol.instance.Domain.deserialize(proof_string[start : start + challenge_len])
                challenges.append(challenge[0])
                start += challenge_len

<<<<<<< HEAD
            return (commitments, (challenges, responses))
=======
            return (commitments, challenges, responses)

        
>>>>>>> cf980692

    class NIOrProof(NISigmaProtocol):
        Protocol = OrProof
        Codec = KeccakDuplexSpongeP256

        def __init__(self, iv, instances):
            self.hash_state = self.Codec(iv)
            self.sp = self.Protocol(instances)

        def prove(self, witnesses, rng):
            # XXX. you shouldn't be able to call prove multiple times without refreshing the state.
<<<<<<< HEAD
            hash_state = self.hash_state.copy()
=======
>>>>>>> cf980692
            (prover_states, commitments) = self.sp.prover_commit(witnesses, rng)
            for commitment in commitments: self.hash_state.prover_message(commitment)
            challenge = self.hash_state.verifier_challenge()
            (challenges, responses) = self.sp.prover_response(prover_states, challenge)
            assert self.sp.verifier(commitments, challenge, (challenges, responses))
            return self.sp.serialize_batchable(commitments, challenge, (challenges, responses))

        def verify(self, proof_string):
<<<<<<< HEAD
            commitments, (challenges, responses) = self.sp.deserialize_batchable(proof_string)
=======
            commitments, challenges, responses = self.sp.deserialize_batchable(proof_string)
>>>>>>> cf980692
            for commitment in commitments: self.hash_state.prover_message(commitment)
            challenge = self.hash_state.verifier_challenge()
            return self.sp.verifier(commitments, challenge, (challenges, responses))

    rng = TestDRNG("test vector seed".encode('utf-8'))
    group = NISchnorrProofKeccakDuplexSpongeP256.Codec.GG

    statement_1 = GroupMorphismPreimage(group)
    [var_x] = statement_1.allocate_scalars(1)
    [var_G, var_X] = statement_1.allocate_elements(2)
    statement_1.append_equation(var_X, [(var_x, var_G)])
    G = group.generator()
    statement_1.set_elements([(var_G, G)])
    x = group.ScalarField.random(rng)
    X = G * x
    assert [X] == statement_1.morphism([x])
    statement_1.set_elements([(var_X, X)])
    witness_1 = [x]

    statement_2 = GroupMorphismPreimage(group)
    [var_y] = statement_2.allocate_scalars(1)
    [var_H, var_Y] = statement_2.allocate_elements(2)
    statement_2.append_equation(var_Y, [(var_y, var_H)])
    H = group.generator()
    statement_2.set_elements([(var_H, H)])
    y = group.ScalarField.random(rng)
    Y = H * y
    assert [Y] == statement_2.morphism([y])
    statement_2.set_elements([(var_Y, Y)])
    witness_2 = None

    instances = [statement_1, statement_2]
    witnesses = [witness_1, witness_2]

    narg_string = NIOrProof(CONTEXT_STRING, instances).prove(witnesses, rng)
    assert NIOrProof(CONTEXT_STRING, instances).verify(narg_string)
    hex_narg_string = narg_string.hex()
    print(f"test_or_composition narg_string: {hex_narg_string}")

def main(path="vectors"):
    vectors = {}
    test_vectors = [
        discrete_logarithm,
        dleq,
        pedersen_commitment,
        pedersen_commitment_dleq,
        bbs_blind_commitment_computation,
    ]
    for test_vector in test_vectors:
        test_vector(vectors)

    test_and_composition()
    test_or_composition()

    with open(path + "/allVectors.json", 'wt') as f:
        json.dump(vectors, f, sort_keys=True, indent=2)

    with open(path + "/allVectors.txt", 'wt') as f:
        for proof_type in vectors:
            write_group_vectors(f, proof_type, vectors[proof_type])


if __name__ == "__main__":
    main()<|MERGE_RESOLUTION|>--- conflicted
+++ resolved
@@ -270,8 +270,10 @@
             challenge = self.hash_state.prover_message(flattened_commitments).verifier_challenge()
             return self.sp.verifier(commitments, challenge, responses)
 
+
     rng = TestDRNG("test vector seed".encode('utf-8'))
     group = NISchnorrProofKeccakDuplexSpongeP256.Codec.GG
+
 
     statement_1 = GroupMorphismPreimage(group)
     [var_x] = statement_1.allocate_scalars(1)
@@ -342,19 +344,10 @@
                         known_index += 1
                     # We perform the simulator for the prover in order to generate valid commitments
                     # for the unknown witnesses, assuming the prover starts with a random response.
-<<<<<<< HEAD
-                    simulated_responses = [protocol.instance.Domain.random(rng) for i in range(protocol.instance.morphism.num_scalars)]
-                    # Also pick a random value for the challenge
-                    prover_challenge = protocol.instance.Domain.random(rng)
-                    h_c_values = [protocol.instance.image[i] * prover_challenge for i in range(protocol.instance.morphism.num_statements)]
-                    # Generate what the correct commitment would be based on the random response and challenge.
-                    simulated_commitments = [protocol.instance.morphism([response])[0] - h_c_value for (h_c_value, response) in zip(h_c_values, simulated_responses)]
-=======
                     simulated_responses = protocol.simulate_response(rng)
                     # Also pick a random value for the challenge
                     prover_challenge = protocol.instance.Domain.random(rng)
                     simulated_commitments = protocol.simulate_commitment(simulated_responses, prover_challenge)
->>>>>>> cf980692
                     commitments.append(simulated_commitments)
                     unknown_witness_prover_states.append((prover_challenge, simulated_responses))
             assert(not known_commitment is None)
@@ -427,13 +420,9 @@
                 challenges.append(challenge[0])
                 start += challenge_len
 
-<<<<<<< HEAD
-            return (commitments, (challenges, responses))
-=======
             return (commitments, challenges, responses)
 
         
->>>>>>> cf980692
 
     class NIOrProof(NISigmaProtocol):
         Protocol = OrProof
@@ -445,10 +434,6 @@
 
         def prove(self, witnesses, rng):
             # XXX. you shouldn't be able to call prove multiple times without refreshing the state.
-<<<<<<< HEAD
-            hash_state = self.hash_state.copy()
-=======
->>>>>>> cf980692
             (prover_states, commitments) = self.sp.prover_commit(witnesses, rng)
             for commitment in commitments: self.hash_state.prover_message(commitment)
             challenge = self.hash_state.verifier_challenge()
@@ -457,11 +442,7 @@
             return self.sp.serialize_batchable(commitments, challenge, (challenges, responses))
 
         def verify(self, proof_string):
-<<<<<<< HEAD
-            commitments, (challenges, responses) = self.sp.deserialize_batchable(proof_string)
-=======
             commitments, challenges, responses = self.sp.deserialize_batchable(proof_string)
->>>>>>> cf980692
             for commitment in commitments: self.hash_state.prover_message(commitment)
             challenge = self.hash_state.verifier_challenge()
             return self.sp.verifier(commitments, challenge, (challenges, responses))
@@ -501,6 +482,182 @@
     hex_narg_string = narg_string.hex()
     print(f"test_or_composition narg_string: {hex_narg_string}")
 
+def test_or_composition():
+    from sagelib.sigma_protocols import SigmaProtocol, SchnorrProof
+    from sagelib.sigma_protocols import NISigmaProtocol
+    from sagelib.sigma_protocols import NISchnorrProofKeccakDuplexSpongeP256, KeccakDuplexSpongeP256
+    from sagelib.fiat_shamir import KeccakDuplexSponge
+    from sagelib import groups
+
+    class OrProof(SchnorrProof):
+        ProverState: list[SchnorrProof.ProverState]
+
+        def __init__(self, instances: list[GroupMorphismPreimage]):
+            self.protocols = [SchnorrProof(instance) for instance in instances]
+
+        def prover_commit(self, witnesses, rng):
+            assert witnesses.count(None) == len(self.protocols) - 1
+
+            prover_states = []
+            unknown_witness_prover_states = []
+            commitments = []
+
+            # We want to keep track of the commitment of the known protocol,
+            # as well as which index it occurs in in order to insert it in
+            # the correct spot in the array.
+            known_index = 0
+            known_value_hit = False
+            known_commitment = None
+
+            for protocol, witness in zip(self.protocols, witnesses):
+                if not witness is None:
+                    known_value_hit = True
+                    prover_state, known_commitment = protocol.prover_commit(witness, rng)
+                    prover_states.append((prover_state, known_index))
+                else:
+                    if not known_value_hit:
+                        known_index += 1
+                    # We perform the simulator for the prover in order to generate valid commitments
+                    # for the unknown witnesses, assuming the prover starts with a random response.
+                    simulated_responses = [protocol.instance.Domain.random(rng) for i in range(protocol.instance.morphism.num_scalars)]
+                    # Also pick a random value for the challenge
+                    prover_challenge = protocol.instance.Domain.random(rng)
+                    h_c_values = [protocol.instance.image[i] * prover_challenge for i in range(protocol.instance.morphism.num_statements)]
+                    # Generate what the correct commitment would be based on the random response and challenge.
+                    simulated_commitments = [protocol.instance.morphism([response])[0] - h_c_value for (h_c_value, response) in zip(h_c_values, simulated_responses)]
+                    commitments.append(simulated_commitments)
+                    unknown_witness_prover_states.append((prover_challenge, simulated_responses))
+            assert(not known_commitment is None)
+            commitments.insert(known_index, known_commitment)
+            # We assume there is only one protocol the prover knows the witness to.
+            assert len(prover_states) == 1
+            return ((prover_states, unknown_witness_prover_states), commitments)
+
+        def prover_response(self, prover_states, challenge):
+            (known_prover_states, unknown_witness_prover_states) = prover_states
+            known_state_challenge = challenge
+            responses = []
+            challenges = []
+
+            # The sum of all of the challenges for each of the protocols should be
+            # the verifier challenge. Therefore find the unknown challenge by
+            # subtracting the prover's shares from the verifier challenge.
+            for challenge_share, sim_responses in unknown_witness_prover_states:
+                known_state_challenge -= challenge_share
+                responses.append(sim_responses)
+                challenges.append(challenge_share)
+
+            # Include the response for the known protocol at the correct index
+            # (i.e., the index of the protocol in the original list of protocols)
+            (known_prover_state, known_index) = known_prover_states[0]
+            known_response = self.protocols[known_index].prover_response(known_prover_state, known_state_challenge)
+
+            responses.insert(known_index, known_response)
+            challenges.insert(known_index, known_state_challenge)
+
+            return (challenges[:-1], responses)
+
+        def verifier(self, commitments, challenge, _response):
+            challenges, responses = _response
+            assert len(commitments) == len(responses)
+            last_challenge = challenge - sum(challenges)
+            challenges.append(last_challenge)
+            assert all(
+                protocol.verifier(commitment, challenge, response)
+                for protocol, commitment, challenge, response in zip(self.protocols, commitments, challenges, responses)
+            )
+
+            return True
+
+        def serialize_batchable(self, commitments, challenge, _response):
+            challenges, responses = _response
+            return b''.join(
+                    [protocol.serialize_batchable(commitment, challenge, response) for protocol, commitment, response in zip(self.protocols, commitments, responses)] +
+                    [protocol.instance.Domain.serialize([challenge]) for (protocol, challenge) in zip(self.protocols[:-1], challenges)]
+                )
+
+        def deserialize_batchable(self, proof_string):
+            commitments = []
+            challenges = []
+            responses = []
+
+            start = 0
+            for protocol in self.protocols:
+                proof_len = protocol.instance.commit_bytes_len + protocol.instance.response_bytes_len
+                commitment, response = protocol.deserialize_batchable(proof_string[start : start + proof_len])
+                start += proof_len
+                commitments.append(commitment)
+                responses.append(response)
+
+            # The last part of the proof string is the challenges
+            for protocol in self.protocols[:-1]:
+                # we should not be needing to inspect Domain here
+                challenge_len = protocol.instance.Domain.scalar_byte_length()
+                challenge = protocol.instance.Domain.deserialize(proof_string[start : start + challenge_len])
+                challenges.append(challenge[0])
+                start += challenge_len
+
+            return (commitments, (challenges, responses))
+
+    class NIOrProof(NISigmaProtocol):
+        Protocol = OrProof
+        Codec = KeccakDuplexSpongeP256
+
+        def __init__(self, iv, instances):
+            self.hash_state = self.Codec(iv)
+            self.sp = self.Protocol(instances)
+
+        def prove(self, witnesses, rng):
+            # XXX. you shouldn't be able to call prove multiple times without refreshing the state.
+            hash_state = self.hash_state.copy()
+            (prover_states, commitments) = self.sp.prover_commit(witnesses, rng)
+            for commitment in commitments: self.hash_state.prover_message(commitment)
+            challenge = self.hash_state.verifier_challenge()
+            (challenges, responses) = self.sp.prover_response(prover_states, challenge)
+            assert self.sp.verifier(commitments, challenge, (challenges, responses))
+            return self.sp.serialize_batchable(commitments, challenge, (challenges, responses))
+
+        def verify(self, proof_string):
+            commitments, (challenges, responses) = self.sp.deserialize_batchable(proof_string)
+            for commitment in commitments: self.hash_state.prover_message(commitment)
+            challenge = self.hash_state.verifier_challenge()
+            return self.sp.verifier(commitments, challenge, (challenges, responses))
+
+    rng = TestDRNG("test vector seed".encode('utf-8'))
+    group = NISchnorrProofKeccakDuplexSpongeP256.Codec.GG
+
+    statement_1 = GroupMorphismPreimage(group)
+    [var_x] = statement_1.allocate_scalars(1)
+    [var_G, var_X] = statement_1.allocate_elements(2)
+    statement_1.append_equation(var_X, [(var_x, var_G)])
+    G = group.generator()
+    statement_1.set_elements([(var_G, G)])
+    x = group.ScalarField.random(rng)
+    X = G * x
+    assert [X] == statement_1.morphism([x])
+    statement_1.set_elements([(var_X, X)])
+    witness_1 = [x]
+
+    statement_2 = GroupMorphismPreimage(group)
+    [var_y] = statement_2.allocate_scalars(1)
+    [var_H, var_Y] = statement_2.allocate_elements(2)
+    statement_2.append_equation(var_Y, [(var_y, var_H)])
+    H = group.generator()
+    statement_2.set_elements([(var_H, H)])
+    y = group.ScalarField.random(rng)
+    Y = H * y
+    assert [Y] == statement_2.morphism([y])
+    statement_2.set_elements([(var_Y, Y)])
+    witness_2 = None
+
+    instances = [statement_1, statement_2]
+    witnesses = [witness_1, witness_2]
+
+    narg_string = NIOrProof(CONTEXT_STRING, instances).prove(witnesses, rng)
+    assert NIOrProof(CONTEXT_STRING, instances).verify(narg_string)
+    hex_narg_string = narg_string.hex()
+    print(f"test_or_composition narg_string: {hex_narg_string}")
+
 def main(path="vectors"):
     vectors = {}
     test_vectors = [

--- conflicted
+++ resolved
@@ -15,23 +15,7 @@
         group.ScalarField.serialize_scalars(response)
     )
 
-
-<<<<<<< HEAD
-def prove_batchable_1(rng, sp, h, witness, group):
-    (prover_state, commitment) = sp.prover_commit(rng, witness)
-    challenge, = h.absorb_elements(commitment).squeeze_scalars(1)
-    response = sp.prover_response(prover_state, challenge)
-
-    assert sp.verifier(commitment, challenge, response)
-    return (
-        group.serialize_elements(commitment) +
-        group.ScalarField.serialize_scalars(response)
-    )
-
-def verify_batchable(label, statement, proof, group):
-=======
 def verify(label, statement, proof, group):
->>>>>>> fe63fc45
     commitment_bytes = proof[: statement.commit_bytes_len]
     commitment = group.deserialize_elements(commitment_bytes)
 
